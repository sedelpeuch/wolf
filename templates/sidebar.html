--- conflicted
+++ resolved
@@ -29,8 +29,6 @@
             <span>Formations</span></a>
     </li>
 
-<<<<<<< HEAD
-=======
         <!-- Divider -->
     <hr class="sidebar-divider my-0">
 
@@ -49,7 +47,6 @@
 <!--            <i class="fas fa-box-open"></i>-->
 <!--            <span>Emprunts</span></a>-->
 <!--    </li>-->
->>>>>>> d5bd4eec
 
     <!--    &lt;!&ndash; Divider &ndash;&gt;-->
     <!--    <hr class="sidebar-divider my-0">-->
