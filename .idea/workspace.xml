--- conflicted
+++ resolved
@@ -1,14 +1,6 @@
 <?xml version="1.0" encoding="UTF-8"?>
 <project version="4">
   <component name="ChangeListManager">
-<<<<<<< HEAD
-    <list default="true" id="69d42743-a013-463c-9425-a9bc88be5343" name="Changes" comment="🐛 fix(common): update gitignore">
-      <change beforePath="$PROJECT_DIR$/.idea/workspace.xml" beforeDir="false" afterPath="$PROJECT_DIR$/.idea/workspace.xml" afterDir="false" />
-      <change beforePath="$PROJECT_DIR$/config.py" beforeDir="false" afterPath="$PROJECT_DIR$/config.py" afterDir="false" />
-      <change beforePath="$PROJECT_DIR$/run_api.py" beforeDir="false" afterPath="$PROJECT_DIR$/run_api.py" afterDir="false" />
-      <change beforePath="$PROJECT_DIR$/templates/404.html" beforeDir="false" afterPath="$PROJECT_DIR$/templates/404.html" afterDir="false" />
-      <change beforePath="$PROJECT_DIR$/templates/index.html" beforeDir="false" afterPath="$PROJECT_DIR$/templates/index.html" afterDir="false" />
-=======
     <list default="true" id="69d42743-a013-463c-9425-a9bc88be5343" name="Changes" comment="✨feat(stock): add search function">
       <change afterPath="$PROJECT_DIR$/barcode.py" afterDir="false" />
       <change afterPath="$PROJECT_DIR$/stock.py" afterDir="false" />
@@ -25,7 +17,6 @@
       <change beforePath="$PROJECT_DIR$/static/img/otelo.png" beforeDir="false" afterPath="$PROJECT_DIR$/static/img/otelo.png" afterDir="false" />
       <change beforePath="$PROJECT_DIR$/static/img/rs.jpg" beforeDir="false" afterPath="$PROJECT_DIR$/static/img/rs.jpg" afterDir="false" />
       <change beforePath="$PROJECT_DIR$/templates/stock.html" beforeDir="false" afterPath="$PROJECT_DIR$/templates/stock.html" afterDir="false" />
->>>>>>> 4e0a325b
     </list>
     <option name="SHOW_DIALOG" value="false" />
     <option name="HIGHLIGHT_CONFLICTS" value="true" />
@@ -81,11 +72,7 @@
     &quot;RunOnceActivity.OpenProjectViewOnStart&quot;: &quot;true&quot;,
     &quot;RunOnceActivity.ShowReadmeOnStart&quot;: &quot;true&quot;,
     &quot;WebServerToolWindowFactoryState&quot;: &quot;false&quot;,
-<<<<<<< HEAD
-    &quot;last_opened_file_path&quot;: &quot;/home/sedelpeuch/eirlab/wolf/templates&quot;,
-=======
-    &quot;last_opened_file_path&quot;: &quot;/opt/wolf&quot;,
->>>>>>> 4e0a325b
+    &quot;last_opened_file_path&quot;: &quot;/opt/wolf/templates&quot;,
     &quot;node.js.detected.package.eslint&quot;: &quot;true&quot;,
     &quot;node.js.selected.package.eslint&quot;: &quot;(autodetect)&quot;,
     &quot;settings.editor.selected.configurable&quot;: &quot;com.jetbrains.python.configuration.PyActiveSdkModuleConfigurable&quot;
@@ -97,8 +84,6 @@
     </key>
   </component>
   <component name="RunManager" selected="Python.run_api">
-<<<<<<< HEAD
-=======
     <configuration name="barcode" type="PythonConfigurationType" factoryName="Python" temporary="true" nameIsGenerated="true">
       <module name="wolf" />
       <option name="INTERPRETER_OPTIONS" value="" />
@@ -143,7 +128,6 @@
       <option name="INPUT_FILE" value="" />
       <method v="2" />
     </configuration>
->>>>>>> 4e0a325b
     <configuration name="main" type="PythonConfigurationType" factoryName="Python" temporary="true" nameIsGenerated="true">
       <module name="wolf" />
       <option name="INTERPRETER_OPTIONS" value="" />
@@ -189,23 +173,17 @@
       <method v="2" />
     </configuration>
     <list>
-<<<<<<< HEAD
-=======
       <item itemvalue="Python.barcode" />
       <item itemvalue="Python.fournisseurs" />
->>>>>>> 4e0a325b
       <item itemvalue="Python.main" />
       <item itemvalue="Python.run_api" />
     </list>
     <recent_temporary>
       <list>
         <item itemvalue="Python.run_api" />
-<<<<<<< HEAD
-=======
         <item itemvalue="Python.barcode" />
         <item itemvalue="Python.fournisseurs" />
         <item itemvalue="Python.rs_parser_test" />
->>>>>>> 4e0a325b
         <item itemvalue="Python.main" />
       </list>
     </recent_temporary>
@@ -230,13 +208,9 @@
       <workItem from="1658325303686" duration="148000" />
       <workItem from="1658411193230" duration="5405000" />
       <workItem from="1658424274256" duration="2509000" />
-<<<<<<< HEAD
-      <workItem from="1658428315349" duration="156000" />
-=======
       <workItem from="1658507866381" duration="3028000" />
       <workItem from="1658564084816" duration="13928000" />
       <workItem from="1658581316678" duration="9632000" />
->>>>>>> 4e0a325b
     </task>
     <task id="LOCAL-00001" summary="🐛 fix(common): add stock url">
       <created>1658427632509</created>
@@ -290,12 +264,7 @@
     <SUITE FILE_PATH="coverage/wolf$barcode.coverage" NAME="barcode Coverage Results" MODIFIED="1658565939593" SOURCE_PROVIDER="com.intellij.coverage.DefaultCoverageFileProvider" RUNNER="coverage.py" COVERAGE_BY_TEST_ENABLED="true" COVERAGE_TRACING_ENABLED="false" WORKING_DIRECTORY="$PROJECT_DIR$" />
     <SUITE FILE_PATH="coverage/wolf$main.coverage" NAME="main Coverage Results" MODIFIED="1657460230445" SOURCE_PROVIDER="com.intellij.coverage.DefaultCoverageFileProvider" RUNNER="coverage.py" COVERAGE_BY_TEST_ENABLED="true" COVERAGE_TRACING_ENABLED="false" WORKING_DIRECTORY="$PROJECT_DIR$" />
     <SUITE FILE_PATH="coverage/wolf$rs_parser_test.coverage" NAME="rs_parser_test Coverage Results" MODIFIED="1658170548305" SOURCE_PROVIDER="com.intellij.coverage.DefaultCoverageFileProvider" RUNNER="coverage.py" COVERAGE_BY_TEST_ENABLED="true" COVERAGE_TRACING_ENABLED="false" WORKING_DIRECTORY="$PROJECT_DIR$" />
-<<<<<<< HEAD
-    <SUITE FILE_PATH="coverage/wolf$run_api.coverage" NAME="run_api Coverage Results" MODIFIED="1658429728072" SOURCE_PROVIDER="com.intellij.coverage.DefaultCoverageFileProvider" RUNNER="coverage.py" COVERAGE_BY_TEST_ENABLED="true" COVERAGE_TRACING_ENABLED="false" WORKING_DIRECTORY="$PROJECT_DIR$" />
-    <SUITE FILE_PATH="coverage/wolf$fournisseurs.coverage" NAME="fournisseurs Coverage Results" MODIFIED="1658425861075" SOURCE_PROVIDER="com.intellij.coverage.DefaultCoverageFileProvider" RUNNER="coverage.py" COVERAGE_BY_TEST_ENABLED="true" COVERAGE_TRACING_ENABLED="false" WORKING_DIRECTORY="$PROJECT_DIR$" />
-=======
     <SUITE FILE_PATH="coverage/wolf$run_api.coverage" NAME="run_api Coverage Results" MODIFIED="1658588656797" SOURCE_PROVIDER="com.intellij.coverage.DefaultCoverageFileProvider" RUNNER="coverage.py" COVERAGE_BY_TEST_ENABLED="true" COVERAGE_TRACING_ENABLED="false" WORKING_DIRECTORY="$PROJECT_DIR$" />
     <SUITE FILE_PATH="coverage/wolf$fournisseurs.coverage" NAME="fournisseurs Coverage Results" MODIFIED="1658509164241" SOURCE_PROVIDER="com.intellij.coverage.DefaultCoverageFileProvider" RUNNER="coverage.py" COVERAGE_BY_TEST_ENABLED="true" COVERAGE_TRACING_ENABLED="false" WORKING_DIRECTORY="$PROJECT_DIR$" />
->>>>>>> 4e0a325b
   </component>
 </project>