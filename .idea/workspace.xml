--- conflicted
+++ resolved
@@ -1,9 +1,6 @@
 <?xml version="1.0" encoding="UTF-8"?>
 <project version="4">
   <component name="ChangeListManager">
-<<<<<<< HEAD
-    <list default="true" id="69d42743-a013-463c-9425-a9bc88be5343" name="Changes" comment="" />
-=======
     <list default="true" id="69d42743-a013-463c-9425-a9bc88be5343" name="Changes" comment="✨ feat(stock): add search for rs &amp; otelo">
       <change beforePath="$PROJECT_DIR$/.idea/shelf/Uncommitted_changes_before_Checkout_at_21_07_2022__17_39__Changes_.xml" beforeDir="false" />
       <change beforePath="$PROJECT_DIR$/.idea/shelf/Uncommitted_changes_before_Checkout_at_21_07_2022__17_39__Changes_1.xml" beforeDir="false" />
@@ -21,7 +18,6 @@
       <change beforePath="$PROJECT_DIR$/templates/sidebar.html" beforeDir="false" afterPath="$PROJECT_DIR$/templates/sidebar.html" afterDir="false" />
       <change beforePath="$PROJECT_DIR$/templates/stock.html" beforeDir="false" afterPath="$PROJECT_DIR$/templates/stock.html" afterDir="false" />
     </list>
->>>>>>> d5bd4eec
     <option name="SHOW_DIALOG" value="false" />
     <option name="HIGHLIGHT_CONFLICTS" value="true" />
     <option name="HIGHLIGHT_NON_ACTIVE_CHANGELIST" value="false" />
@@ -119,14 +115,10 @@
     <recent_temporary>
       <list>
         <item itemvalue="Python.run_api" />
-<<<<<<< HEAD
-        <item itemvalue="Python.main" />
-=======
         <item itemvalue="Python.fournisseurs" />
         <item itemvalue="Python.rs_parser_test" />
         <item itemvalue="Python.main" />
         <item itemvalue="Python.run_api" />
->>>>>>> d5bd4eec
       </list>
     </recent_temporary>
   </component>
@@ -143,8 +135,6 @@
       <workItem from="1657386403832" duration="82000" />
       <workItem from="1657455526308" duration="5714000" />
       <workItem from="1657461262969" duration="18205000" />
-<<<<<<< HEAD
-=======
       <workItem from="1657961524639" duration="1664000" />
       <workItem from="1658136659071" duration="2846000" />
       <workItem from="1658161505132" duration="9271000" />
@@ -152,7 +142,6 @@
       <workItem from="1658325303686" duration="148000" />
       <workItem from="1658411193230" duration="5405000" />
       <workItem from="1658424274256" duration="2509000" />
->>>>>>> d5bd4eec
     </task>
     <servers />
   </component>
@@ -170,11 +159,6 @@
       </map>
     </option>
   </component>
-<<<<<<< HEAD
-  <component name="com.intellij.coverage.CoverageDataManagerImpl">
-    <SUITE FILE_PATH="coverage/wolf$main.coverage" NAME="main Coverage Results" MODIFIED="1657460230445" SOURCE_PROVIDER="com.intellij.coverage.DefaultCoverageFileProvider" RUNNER="coverage.py" COVERAGE_BY_TEST_ENABLED="true" COVERAGE_TRACING_ENABLED="false" WORKING_DIRECTORY="$PROJECT_DIR$" />
-    <SUITE FILE_PATH="coverage/wolf$run_api.coverage" NAME="run_api Coverage Results" MODIFIED="1657480141015" SOURCE_PROVIDER="com.intellij.coverage.DefaultCoverageFileProvider" RUNNER="coverage.py" COVERAGE_BY_TEST_ENABLED="true" COVERAGE_TRACING_ENABLED="false" WORKING_DIRECTORY="$PROJECT_DIR$" />
-=======
   <component name="VcsManagerConfiguration">
     <MESSAGE value="✨feat(esp32): add serializer json" />
     <option name="LAST_COMMIT_MESSAGE" value="✨feat(esp32): add serializer json" />
@@ -195,6 +179,5 @@
     <SUITE FILE_PATH="coverage/wolf$rs_parser_test.coverage" NAME="rs_parser_test Coverage Results" MODIFIED="1658170548305" SOURCE_PROVIDER="com.intellij.coverage.DefaultCoverageFileProvider" RUNNER="coverage.py" COVERAGE_BY_TEST_ENABLED="true" COVERAGE_TRACING_ENABLED="false" WORKING_DIRECTORY="$PROJECT_DIR$" />
     <SUITE FILE_PATH="coverage/wolf$run_api.coverage" NAME="run_api Coverage Results" MODIFIED="1658425884273" SOURCE_PROVIDER="com.intellij.coverage.DefaultCoverageFileProvider" RUNNER="coverage.py" COVERAGE_BY_TEST_ENABLED="true" COVERAGE_TRACING_ENABLED="false" WORKING_DIRECTORY="$PROJECT_DIR$" />
     <SUITE FILE_PATH="coverage/wolf$fournisseurs.coverage" NAME="fournisseurs Coverage Results" MODIFIED="1658425861075" SOURCE_PROVIDER="com.intellij.coverage.DefaultCoverageFileProvider" RUNNER="coverage.py" COVERAGE_BY_TEST_ENABLED="true" COVERAGE_TRACING_ENABLED="false" WORKING_DIRECTORY="$PROJECT_DIR$" />
->>>>>>> d5bd4eec
   </component>
 </project>